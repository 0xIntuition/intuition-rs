apiVersion: apps/v1
kind: Deployment
metadata:
  name: decoded-consumer
spec:
  template:
    spec:
      serviceAccountName: secrets-access-sa
      containers:
        - name: decoded-consumer
<<<<<<< HEAD
          image: ghcr.io/0xintuition/consumer:2.0.23
=======
          image: ghcr.io/0xintuition/consumer:2.0.25
>>>>>>> 5908caa4
          imagePullPolicy: Always
          resources:
            requests:
              cpu: "1"
              memory: "1Gi"
            limits:
              cpu: "3"
              memory: "2Gi"
          volumeMounts:
            - name: secrets-store-inline
              mountPath: "/mnt/secrets"
              readOnly: true
          envFrom:
            - secretRef:
                name: decoded-consumer-secrets
      volumes:
        - name: secrets-store-inline
          csi:
            driver: secrets-store.csi.k8s.io
            readOnly: true
            volumeAttributes:
              secretProviderClass: "decoded-consumer-secrets"<|MERGE_RESOLUTION|>--- conflicted
+++ resolved
@@ -8,11 +8,7 @@
       serviceAccountName: secrets-access-sa
       containers:
         - name: decoded-consumer
-<<<<<<< HEAD
-          image: ghcr.io/0xintuition/consumer:2.0.23
-=======
           image: ghcr.io/0xintuition/consumer:2.0.25
->>>>>>> 5908caa4
           imagePullPolicy: Always
           resources:
             requests:
