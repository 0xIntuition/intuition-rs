apiVersion: apps/v1
kind: Deployment
metadata:
  name: histocrawler
spec:
  template:
    spec:
      serviceAccountName: secrets-access-sa
      containers:
        - name: histocrawler
          args:
            - --network
            - base-mainnet
            - --output
            - postgres
<<<<<<< HEAD
          image: ghcr.io/0xintuition/histocrawler:2.0.7
=======
          image: ghcr.io/0xintuition/histocrawler:2.0.8
>>>>>>> 5908caa4
          imagePullPolicy: Always
          volumeMounts:
            - name: secrets-store-inline
              mountPath: "/mnt/secrets"
              readOnly: true
          envFrom:
            - secretRef:
                name: histocrawler-aws-secrets
      volumes:
        - name: secrets-store-inline
          csi:
            driver: secrets-store.csi.k8s.io
            readOnly: true
            volumeAttributes:
              secretProviderClass: "histocrawler-aws-secrets"<|MERGE_RESOLUTION|>--- conflicted
+++ resolved
@@ -13,11 +13,7 @@
             - base-mainnet
             - --output
             - postgres
-<<<<<<< HEAD
-          image: ghcr.io/0xintuition/histocrawler:2.0.7
-=======
           image: ghcr.io/0xintuition/histocrawler:2.0.8
->>>>>>> 5908caa4
           imagePullPolicy: Always
           volumeMounts:
             - name: secrets-store-inline
