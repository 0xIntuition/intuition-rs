--- conflicted
+++ resolved
@@ -8,11 +8,7 @@
       serviceAccountName: secrets-access-sa
       containers:
         - name: histocrawler
-<<<<<<< HEAD
-          image: ghcr.io/0xintuition/histocrawler:2.0.7
-=======
           image: ghcr.io/0xintuition/histocrawler:2.0.8
->>>>>>> 5908caa4
           imagePullPolicy: Always
           volumeMounts:
             - name: secrets-store-inline
