--- conflicted
+++ resolved
@@ -21,10 +21,5 @@
         - url
         - created_at
       filter: {}
-<<<<<<< HEAD
       limit: 100
-    comment: ''
-=======
-      limit: 250
-    comment: ""
->>>>>>> a6265a38
+    comment: ''