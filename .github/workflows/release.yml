--- conflicted
+++ resolved
@@ -42,13 +42,8 @@
           file: consumer/Dockerfile.production
           push: true
           tags: |
-<<<<<<< HEAD
             ${{ env.REGISTRY }}/0xintuition/consumer:${{ steps.meta.outputs.version }}
             ${{ env.REGISTRY }}/0xintuition/consumer:latest
-=======
-            ${{ env.REGISTRY }}/${{ format(env.OWNER, 'lower') }}/consumer:${{ steps.meta.outputs.version }}
-            ${{ env.REGISTRY }}/${{ format(env.OWNER, 'lower') }}/consumer:latest
->>>>>>> 68373542
 
           build-args: |
             RUST_VERSION=${{ env.RUST_VERSION }}
@@ -62,13 +57,9 @@
           file: image-guard/Dockerfile.production
           push: true
           tags: |
-<<<<<<< HEAD
             ${{ env.REGISTRY }}/0xintuition/image-guard:${{ steps.meta.outputs.version }}
             ${{ env.REGISTRY }}/0xintuition/image-guard:latest
-=======
-            ${{ env.REGISTRY }}/${{ format(github.repository_owner, 'lower') }}/image-guard:${{ steps.meta.outputs.version }}
-            ${{ env.REGISTRY }}/${{ format(github.repository_owner, 'lower') }}/image-guard:latest
->>>>>>> 68373542
+
 
           build-args: |
             RUST_VERSION=${{ env.RUST_VERSION }}
@@ -82,13 +73,9 @@
           file: substreams-sink/Dockerfile.production
           push: true
           tags: |
-<<<<<<< HEAD
             ${{ env.REGISTRY }}/0xintuition/substreams-sink:${{ steps.meta.outputs.version }}
             ${{ env.REGISTRY }}/0xintuition/substreams-sink:latest
-=======
-            ${{ env.REGISTRY }}/${{ format(github.repository_owner, 'lower') }}/substreams-sink:${{ steps.meta.outputs.version }}
-            ${{ env.REGISTRY }}/${{ format(github.repository_owner, 'lower') }}/substreams-sink:latest
->>>>>>> 68373542
+
 
           build-args: |
             RUST_VERSION=${{ env.RUST_VERSION }}
@@ -102,13 +89,9 @@
           file: hasura/Dockerfile
           push: true
           tags: |
-<<<<<<< HEAD
             ${{ env.REGISTRY }}/0xintuition/hasura:${{ steps.meta.outputs.version }}
             ${{ env.REGISTRY }}/0xintuition/hasura:latest
-=======
-            ${{ env.REGISTRY }}/${{ format(github.repository_owner, 'lower') }}/hasura:${{ steps.meta.outputs.version }}
-            ${{ env.REGISTRY }}/${{ format(github.repository_owner, 'lower') }}/hasura:latest
->>>>>>> 68373542
+
 
           cache-from: type=gha
           cache-to: type=gha,mode=max
