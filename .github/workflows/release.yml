--- conflicted
+++ resolved
@@ -44,7 +44,6 @@
           tags: |
             ${{ env.REGISTRY }}/0xintuition/consumer:${{ steps.meta.outputs.version }}
             ${{ env.REGISTRY }}/0xintuition/consumer:latest
-
           build-args: |
             RUST_VERSION=${{ env.RUST_VERSION }}
           cache-from: type=gha
@@ -59,11 +58,6 @@
           tags: |
             ${{ env.REGISTRY }}/0xintuition/image-guard:${{ steps.meta.outputs.version }}
             ${{ env.REGISTRY }}/0xintuition/image-guard:latest
-
-<<<<<<< HEAD
-=======
-
->>>>>>> dc5616ab
           build-args: |
             RUST_VERSION=${{ env.RUST_VERSION }}
           cache-from: type=gha
@@ -78,11 +72,6 @@
           tags: |
             ${{ env.REGISTRY }}/0xintuition/substreams-sink:${{ steps.meta.outputs.version }}
             ${{ env.REGISTRY }}/0xintuition/substreams-sink:latest
-
-<<<<<<< HEAD
-=======
-
->>>>>>> dc5616ab
           build-args: |
             RUST_VERSION=${{ env.RUST_VERSION }}
           cache-from: type=gha
@@ -97,11 +86,6 @@
           tags: |
             ${{ env.REGISTRY }}/0xintuition/hasura:${{ steps.meta.outputs.version }}
             ${{ env.REGISTRY }}/0xintuition/hasura:latest
-
-<<<<<<< HEAD
-=======
-
->>>>>>> dc5616ab
           cache-from: type=gha
           cache-to: type=gha,mode=max
 
